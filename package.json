--- conflicted
+++ resolved
@@ -22,11 +22,7 @@
     "mocha": ""
   },
   "dependencies": {
-<<<<<<< HEAD
-    "arsenal": "scality/IronMan-Arsenal",
-=======
-    "arsenal": "scality/Arsenal#rel/1.0",
->>>>>>> 4c188a83
+    "arsenal": "scality/Arsenal",
     "bunyan-logstash": "^0.3.4",
     "werelogs": "scality/werelogs"
   }
