--- conflicted
+++ resolved
@@ -26,18 +26,10 @@
     "mocha": "",
     "eslint": "^2.4.0",
     "eslint-config-airbnb": "^6.0.0",
-<<<<<<< HEAD
     "eslint-config-scality": "scality/Guidelines#rel/6.3"
   },
   "dependencies": {
     "arsenal": "scality/Arsenal#rel/6.3",
     "werelogs": "scality/werelogs#rel/6.3"
-=======
-    "eslint-config-scality": "scality/Guidelines#rel/6.2.1"
-  },
-  "dependencies": {
-    "arsenal": "scality/Arsenal#rel/6.2.1",
-    "werelogs": "scality/werelogs#rel/6.2.1"
->>>>>>> 14ee6169
   }
 }