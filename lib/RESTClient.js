'use strict'; // eslint-disable-line strict

const errors = require('arsenal').errors;
const assert = require('assert');
const http = require('http');
const https = require('https');
const querystring = require('querystring');

const Logger = require('werelogs').Logger;
const shuffle = require('arsenal').shuffle;
const conf = require('../config.json');

function errorMap(mdError) {
    const map = {
        NoSuchBucket: 'NoSuchBucket',
        BucketAlreadyExists: 'BucketAlreadyExists',
        NoSuchKey: 'NoSuchKey',
        DBNotFound: 'NoSuchBucket',
        DBAlreadyExists: 'BucketAlreadyExists',
        ObjNotFound: 'NoSuchKey',
        NotImplemented: 'NotImplemented',
    };
    return map[mdError] ? map[mdError] : mdError;
}

class RESTClient {
    /**
     * Constructor for a REST client to bucketd
     *
     * @param {String[]} bootstrap - bucketd hosts bootstrap list
     * @param {object} loggingConfig - an object with these keys:
     * @param {String} loggingConfig.logLevel - werelogs log level
     * @param {String} loggingConfig.dumpLevel - werelogs dump level
     * @param {Boolean} useHttps - use https
     * @param {string} key - Private certificate key content
     * @param {string} cert - Public certificate content
     * @param {string} ca - Certificate authority content
     *
     * @return {undefined}
     */
    constructor(bootstrap, loggingConfig, useHttps, key, cert, ca) {
        this.bootstrap = bootstrap === undefined ?
            conf.bootstrap : bootstrap;
        assert(this.bootstrap instanceof Array, 'bootstrap must be an Array');
        this.bootstrap = shuffle(this.bootstrap);
        this.setCurrentBootstrap(this.bootstrap[0]);
        this.port = 9000;
        this._useHttps = useHttps;
        this.transport = useHttps ? https : http;
        this._cert = cert;
        this._key = key;
        if (this._useHttps) {
            this.agent = new https.Agent({
                keepAlive: true,
                ca: ca ? [ca] : undefined,
                requestCert: true,
            });
        } else {
            this.agent = new http.Agent({ keepAlive: true });
        }
        this.setupLogging(loggingConfig);
    }

    setupLogging(config) {
        let options = undefined;
        if (config !== undefined) {
            options = {
                level: config.logLevel,
                dump: config.dumpLevel,
            };
        }
        this.logging = new Logger('BucketClient', options);
    }

    createLogger(reqUids) {
        return reqUids ?
            this.logging.newRequestLoggerFromSerializedUids(reqUids) :
            this.logging.newRequestLogger();
    }

    _shiftCurrentBootstrapToEnd(log) {
        const previousEntry = this.bootstrap.shift();
        this.bootstrap.push(previousEntry);
        const newEntry = this.bootstrap[0];
        this.setCurrentBootstrap(newEntry);

        log.debug('bootstrap head moved',
            { from: previousEntry, to: newEntry });
        return this;
    }

    setCurrentBootstrap(host) {
        this.current = host;
        return this;
    }

    getCurrentBootstrap() {
        return this.current;
    }

    getPort() {
        return this.port;
    }

    getRaftInformation(bucketName, reqUids, callback, reqLogger) {
        const log = reqLogger || this.createLogger(reqUids);
        assert(typeof bucketName === 'string', 'bucketName must be a string');

        log.debug('getRaftInformation', { bucketName });
        this._failover(0, 'GET', `/default/informations/${bucketName}`, log,
            null, null, callback);
    }

    getBucketLeader(bucketName, reqUids, callback, reqLogger) {
        const log = reqLogger || this.createLogger(reqUids);
        assert(typeof bucketName === 'string', 'bucketName must be a string');

        log.debug('getBucketLeader', { bucketName });
        this._failover(0, 'GET', `/default/leader/${bucketName}`, log,
            null, null, callback);
    }

    // <BucketAndObjectOperations>

    getBucketAttributes(bucketName, reqUids, callback, reqLogger) {
        const log = reqLogger || this.createLogger(reqUids);
        assert(typeof bucketName === 'string', 'bucketName must be a string');

        log.debug('getBucketAttributes', { bucketName });
        this._failover(0, 'GET', `/default/attributes/${bucketName}`, log,
            null, null, callback);
    }

    putBucketAttributes(bucketName, reqUids, attributes, callback, reqLogger) {
        const log = reqLogger || this.createLogger(reqUids);
        assert(typeof bucketName === 'string', 'bucketName must be a string');
        assert(typeof attributes === 'string', 'attributes must be a string');

        log.debug('putBucketAttributes', { bucketName, attr: attributes });
        this._failover(0, 'POST', `/default/attributes/${bucketName}`, log,
            null, attributes, callback);
    }

    createBucket(bucketName, reqUids, attributes, callback, reqLogger) {
        const log = reqLogger || this.createLogger(reqUids);
        assert(typeof bucketName === 'string', 'bucketName must be a string');
        assert(typeof attributes === 'string', 'attributes must be a string');

        log.debug('createBucket', { bucketName, attr: attributes });
        this._failover(0, 'POST', `/default/bucket/${bucketName}`, log,
            null, attributes, callback);
    }

    deleteBucket(bucketName, reqUids, callback, reqLogger) {
        const log = reqLogger || this.createLogger(reqUids);
        assert(typeof bucketName === 'string', 'bucketName must be a string');

        log.debug('deleteBucket', { bucketName });
        this._failover(0, 'DELETE', `/default/bucket/${bucketName}`, log,
            null, null, callback);
    }

    /**
     * Create or udpate an object or a version of an object.
     * Examples:
     * - creating an object: PUT /foo/bar
     * - updating a version: PUT /foo/bar?versionId=1234567890
<<<<<<< HEAD
     *
     * @param {string} bucketName - bucket name
     * @param {string} objName - the name of the object
     * @param {string} objVal - the value of the object
     * @param {string} reqUids - the identifier of the request
     * @param {function} callback - callback
     * @param {object} params - extra parameters for the case of versioning
     *
     * @return {undefined}
=======
     * @params {string} bucketName - bucket name
     * @params {string} objName - the name of the object
     * @params {string} objValue - the value of the object
     * @params {string} reqUids - the identifier of the request
     * @params {function} callback - callback
     * @params {object} params - extra parameters for the case of versioning
     * @param {werelogs.Logger} [reqLogger] - Logger instance
>>>>>>> c9e4b6fd
     */
    putObject(bucketName, objName, objVal, reqUids, callback, params,
        reqLogger) {
        const log = reqLogger || this.createLogger(reqUids);
        assert(typeof bucketName === 'string', 'bucketName must be a string');
        assert(typeof objName === 'string', 'objName must be a string');
        assert(typeof objVal === 'string', 'objVal must be a string');
        let path = `/default/bucket/${bucketName}/`;
        path += encodeURIComponent(objName);
        log.debug('putObject', { bucketName, objName, val: objVal, path });
        this._failover(0, 'POST', path, log,
            params, JSON.stringify({ data: objVal }), callback);
    }

    /**
     * Get an object or a version of an object.
     * Examples:
     * - getting an object: GET /foo/bar
     * - getting a version: GET /foo/bar?versionId=1234567890
<<<<<<< HEAD
     *
     * @param {string} bucketName - bucket name
     * @param {string} objName - the name of the object
     * @param {string} reqUids - the identifier of the request
     * @param {function} callback - callback
     * @param {object} params - extra parameters for the case of versioning
     *
     * @return {undefined}
=======
     * @params {string} bucketName - bucket name
     * @params {string} objName - the name of the object
     * @params {string} reqUids - the identifier of the request
     * @params {function} callback - callback
     * @params {object} params - extra parameters for the case of versioning
     * @param {werelogs.Logger} [reqLogger] - Logger instance
>>>>>>> c9e4b6fd
     */
    getObject(bucketName, objName, reqUids, callback, params, reqLogger) {
        const log = reqLogger || this.createLogger(reqUids);
        assert(typeof bucketName === 'string', 'bucketName must be a string');
        assert(typeof objName === 'string', 'objName must be a string');
        let path = `/default/bucket/${bucketName}/`;
        path += encodeURIComponent(objName);

        log.debug('getObject', { bucketName, objName, path });
        this._failover(0, 'GET', path, log, params, null, callback);
    }

    /**
     * Get the attributes of a bucket and an object or a version of an object.
<<<<<<< HEAD
     *
     * @param {string} bucketName - bucket name
     * @param {string} objName - the name of the object
     * @param {string} reqUids - the identifier of the request
     * @param {function} callback - callback
     * @param {object} params - extra parameters for the case of versioning
     *
     * @return {undefined}
=======
     * @params {string} bucketName - bucket name
     * @params {string} objName - the name of the object
     * @params {string} reqUids - the identifier of the request
     * @params {function} callback - callback
     * @params {object} params - extra parameters for the case of versioning
     * @param {werelogs.Logger} [reqLogger] - Logger instance
>>>>>>> c9e4b6fd
     */
    getBucketAndObject(bucketName, objName, reqUids, callback, params,
        reqLogger) {
        const log = reqLogger || this.createLogger(reqUids);
        assert(typeof bucketName === 'string', 'bucketName must be a string');
        assert(typeof objName === 'string', 'objName must be a string');
        let path = `/default/parallel/${bucketName}/`;
        path += encodeURIComponent(objName);
        log.debug('GetBucketAndObject', {
            bucketName,
            objName,
            path,
            params,
        });
        this._failover(0, 'GET', path, log, params, null, callback);
    }

    /**
     * Delete an object or a version of an object.
     * Examples:
     * - deleting an object: DELETE /foo/bar
     * - deleting a version: DELETE /foo/bar?versionId=1234567890
<<<<<<< HEAD
     *
     * @param {string} bucketName - bucket name
     * @param {string} objName - the name of the object
     * @param {string} reqUids - the identifier of the request
     * @param {function} callback - callback
     * @param {object} params - extra parameters for the case of versioning
     *
     * @return {undefined}
=======
     * @params {string} bucketName - bucket name
     * @params {string} objName - the name of the object
     * @params {string} reqUids - the identifier of the request
     * @params {function} callback - callback
     * @params {object} params - extra parameters for the case of versioning
     * @param {werelogs.Logger} [reqLogger] - Logger instance
>>>>>>> c9e4b6fd
     */
    deleteObject(bucketName, objName, reqUids, callback, params, reqLogger) {
        const log = reqLogger || this.createLogger(reqUids);
        assert(typeof bucketName === 'string', 'bucketName must be a string');
        assert(typeof objName === 'string', 'objName must be a string');
        let path = `/default/bucket/${bucketName}/`;
        path += encodeURIComponent(objName);

        log.debug('deleteObject', { bucketName, objName, path, params });
        this._failover(0, 'DELETE', path, log, params, null, callback);
    }

    /**
     * List objects or versions of objects of a bucket.
     *
     * @param {string} bucketName - bucket name
     * @param {string} reqUids - the identifier of the request
     * @param {object} params - parameters for listing, now includes listing
     *                           all versions of all object of a bucket
     *                           Example: GET /foo?versions&delimiter=&prefix=
<<<<<<< HEAD
     * @param {function} cb - callback
     *
     * @return {undefined}
=======
     * @params {function} cb - callback
     * @param {werelogs.Logger} [reqLogger] - Logger instance
>>>>>>> c9e4b6fd
     */
    listObject(bucketName, reqUids, params, cb, reqLogger) {
        const log = reqLogger || this.createLogger(reqUids);
        assert(typeof bucketName === 'string', 'bucketName must be a string');
        if (cb !== undefined) {
            assert(typeof params === 'object', 'params must be an object');
        }

        log.debug('listObject', { bucketName, params });
        this._failover(0, 'GET', `/default/bucket/${bucketName}`, log, params,
            null, cb);
    }

    // </BucketAndObjectOperations>

    endRespond(res, ret, log, callback) {
        const code = res.statusCode;
        if (code <= 201) {
            log.debug('direct request to endpoint returned success',
                { httpCode: code });
            return callback(null, ret);
        }

        const error = errors[errorMap(res.statusMessage)];
        error.isExpected = true;
        log.debug('direct request to endpoint returned an expected error', {
            error });
        return callback(error, ret);
    }

    /**
     * Send a request with its associated parameters and data.
     *
     * @param {number} tries - times trying to send the request
     * @param {string} method - the HTTP method of the request
     * @param {string} beginPath - formated path without parameters
     * @param {object} log - logger
     * @param {object} params - parameters of the request
     * @param {string} data - data of the request
     * @param {function} callback - callback
     *
     * @return {object} - return value of the callback
     */
    _failover(tries, method, beginPath, log, params, data, callback) {
        log.debug('sending request', { httpMethod: method, beginPath, tries });

        this.request(method, beginPath, log, params, data, (err, _data) => {
            if (err && !err.isExpected) {
                const count = tries + 1;
                if (count >= this.bootstrap.length) {
                    log.error('failover failed, giving up', { tries: count });
                    return callback(err);
                }
                return this._shiftCurrentBootstrapToEnd(log)
                    ._failover(count, method, beginPath, log,
                               params, data, callback);
            }
            log.debug('request received successful response');
            return callback(err, _data);
        });
    }

    /**
     * For all requests, there might always be both extra parameters and extra
     * data, such as PUT /object?acl&versionId=1234567890 for changing the acl
     * of a specific version and POST /foo?delete for batch deleting a list of
     * objects and/or versions which are attached in the data of the request.
     *
     * By forwarding these data items, we can make bucketclient general enough
     * for upcoming features without putting the burden of sub-categorizing
     * requests on S3 and without having to make new specific bucketclient
     * functions for new specific features.
     *
     * @param {string} method - the HTTP method of the request
     * @param {string} beginPath - formated path without parameters
     * @param {object} log - logger
     * @param {object} params - parameters of the request
     * @param {string} data - data of the request
     * @param {function} callback - callback
     *
     * @return {undefined}
     */
    request(method, beginPath, log, params, data, callback) {
        let path = beginPath;
        assert(typeof callback === 'function', 'callback must be a function');
        const headers = {
            'content-length': 0,
            'x-scal-request-uids': log.getSerializedUids(),
        };

        if (params) {
            path += `?${querystring.stringify(params)}`;
        }

        const options = {
            method,
            path,
            headers,
            host: this.getCurrentBootstrap(),
            hostname: this.getCurrentBootstrap(),
            port: this.getPort(),
            agent: this.agent,
        };
        if (this._cert && this._key) {
            options.key = this._key;
            options.cert = this._cert;
        }
        const ret = [];
        let retLen = 0;

        // somehow options can get cyclical so fields need to be chosen
        // for display
        log.debug('direct request to MD endpoint', { httpMethod: method,
            host: options.host, port: options.port });
        const req = this.transport.request(options);
        req.setNoDelay();

        if (data) {
            /*
            * Encoding data to binary provides a hot path to write data
            * directly to the socket, without node.js trying to encode the data
            * over and over again.
            */
            const binData = Buffer.from(data, 'utf8');
            req.setHeader('content-type', 'application/octet-stream');
            /*
            * Using Buffer.bytelength is not required here because data is
            * binary encoded, data.length would give us the exact byte length
            */
            req.setHeader('content-length', binData.length);
            req.write(binData);
        }

        req.on('response', res => {
            res.on('data', data => {
                ret.push(data);
                retLen += data.length;
            }).on('error', callback).on('end', () => {
                this.endRespond(res, Buffer.concat(ret, retLen).toString(),
                    log, callback);
            });
        }).on('error', error => {
            // covers system errors like ECONNREFUSED, ECONNRESET etc.
            log.error('error sending request to metadata', { error });
            callback(errors.InternalError);
        }).end();
    }
}

module.exports = RESTClient;<|MERGE_RESOLUTION|>--- conflicted
+++ resolved
@@ -165,25 +165,15 @@
      * Examples:
      * - creating an object: PUT /foo/bar
      * - updating a version: PUT /foo/bar?versionId=1234567890
-<<<<<<< HEAD
-     *
      * @param {string} bucketName - bucket name
      * @param {string} objName - the name of the object
      * @param {string} objVal - the value of the object
      * @param {string} reqUids - the identifier of the request
      * @param {function} callback - callback
      * @param {object} params - extra parameters for the case of versioning
-     *
-     * @return {undefined}
-=======
-     * @params {string} bucketName - bucket name
-     * @params {string} objName - the name of the object
-     * @params {string} objValue - the value of the object
-     * @params {string} reqUids - the identifier of the request
-     * @params {function} callback - callback
-     * @params {object} params - extra parameters for the case of versioning
      * @param {werelogs.Logger} [reqLogger] - Logger instance
->>>>>>> c9e4b6fd
+     *
+     * @return {undefined}
      */
     putObject(bucketName, objName, objVal, reqUids, callback, params,
         reqLogger) {
@@ -203,23 +193,15 @@
      * Examples:
      * - getting an object: GET /foo/bar
      * - getting a version: GET /foo/bar?versionId=1234567890
-<<<<<<< HEAD
      *
      * @param {string} bucketName - bucket name
      * @param {string} objName - the name of the object
      * @param {string} reqUids - the identifier of the request
      * @param {function} callback - callback
      * @param {object} params - extra parameters for the case of versioning
-     *
-     * @return {undefined}
-=======
-     * @params {string} bucketName - bucket name
-     * @params {string} objName - the name of the object
-     * @params {string} reqUids - the identifier of the request
-     * @params {function} callback - callback
-     * @params {object} params - extra parameters for the case of versioning
      * @param {werelogs.Logger} [reqLogger] - Logger instance
->>>>>>> c9e4b6fd
+     *
+     * @return {undefined}
      */
     getObject(bucketName, objName, reqUids, callback, params, reqLogger) {
         const log = reqLogger || this.createLogger(reqUids);
@@ -234,23 +216,15 @@
 
     /**
      * Get the attributes of a bucket and an object or a version of an object.
-<<<<<<< HEAD
      *
      * @param {string} bucketName - bucket name
      * @param {string} objName - the name of the object
      * @param {string} reqUids - the identifier of the request
      * @param {function} callback - callback
      * @param {object} params - extra parameters for the case of versioning
-     *
-     * @return {undefined}
-=======
-     * @params {string} bucketName - bucket name
-     * @params {string} objName - the name of the object
-     * @params {string} reqUids - the identifier of the request
-     * @params {function} callback - callback
-     * @params {object} params - extra parameters for the case of versioning
      * @param {werelogs.Logger} [reqLogger] - Logger instance
->>>>>>> c9e4b6fd
+     *
+     * @return {undefined}
      */
     getBucketAndObject(bucketName, objName, reqUids, callback, params,
         reqLogger) {
@@ -273,23 +247,15 @@
      * Examples:
      * - deleting an object: DELETE /foo/bar
      * - deleting a version: DELETE /foo/bar?versionId=1234567890
-<<<<<<< HEAD
      *
      * @param {string} bucketName - bucket name
      * @param {string} objName - the name of the object
      * @param {string} reqUids - the identifier of the request
      * @param {function} callback - callback
      * @param {object} params - extra parameters for the case of versioning
-     *
-     * @return {undefined}
-=======
-     * @params {string} bucketName - bucket name
-     * @params {string} objName - the name of the object
-     * @params {string} reqUids - the identifier of the request
-     * @params {function} callback - callback
-     * @params {object} params - extra parameters for the case of versioning
      * @param {werelogs.Logger} [reqLogger] - Logger instance
->>>>>>> c9e4b6fd
+     *
+     * @return {undefined}
      */
     deleteObject(bucketName, objName, reqUids, callback, params, reqLogger) {
         const log = reqLogger || this.createLogger(reqUids);
@@ -310,14 +276,10 @@
      * @param {object} params - parameters for listing, now includes listing
      *                           all versions of all object of a bucket
      *                           Example: GET /foo?versions&delimiter=&prefix=
-<<<<<<< HEAD
      * @param {function} cb - callback
-     *
-     * @return {undefined}
-=======
-     * @params {function} cb - callback
      * @param {werelogs.Logger} [reqLogger] - Logger instance
->>>>>>> c9e4b6fd
+     *
+     * @return {undefined}
      */
     listObject(bucketName, reqUids, params, cb, reqLogger) {
         const log = reqLogger || this.createLogger(reqUids);
