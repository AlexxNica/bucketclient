--- conflicted
+++ resolved
@@ -119,15 +119,10 @@
             null, null, callback);
     }
 
-<<<<<<< HEAD
     // <BucketAndObjectOperations>
 
-    getBucketAttributes(bucketName, reqUids, callback) {
-        const log = this.createLogger(reqUids);
-=======
     getBucketAttributes(bucketName, reqUids, callback, reqLogger) {
         const log = reqLogger || this.createLogger(reqUids);
->>>>>>> 6894381d
         assert(typeof bucketName === 'string', 'bucketName must be a string');
 
         log.debug('getBucketAttributes', { bucketName });
@@ -164,7 +159,6 @@
             null, null, callback);
     }
 
-<<<<<<< HEAD
     /**
      * Create or udpate an object or a version of an object.
      * Examples:
@@ -176,13 +170,11 @@
      * @params {string} reqUids - the identifier of the request
      * @params {function} callback - callback
      * @params {object} params - extra parameters for the case of versioning
-     */
-    putObject(bucketName, objName, objVal, reqUids, callback, params) {
-        const log = this.createLogger(reqUids);
-=======
-    putObject(bucketName, objName, objVal, reqUids, callback, reqLogger) {
-        const log = reqLogger || this.createLogger(reqUids);
->>>>>>> 6894381d
+     * @param {werelogs.Logger} [reqLogger] - Logger instance
+     */
+    putObject(bucketName, objName, objVal, reqUids, callback, params,
+        reqLogger) {
+        const log = reqLogger || this.createLogger(reqUids);
         assert(typeof bucketName === 'string', 'bucketName must be a string');
         assert(typeof objName === 'string', 'objName must be a string');
         assert(typeof objVal === 'string', 'objVal must be a string');
@@ -193,7 +185,6 @@
             params, JSON.stringify({ data: objVal }), callback);
     }
 
-<<<<<<< HEAD
     /**
      * Get an object or a version of an object.
      * Examples:
@@ -204,13 +195,10 @@
      * @params {string} reqUids - the identifier of the request
      * @params {function} callback - callback
      * @params {object} params - extra parameters for the case of versioning
-     */
-    getObject(bucketName, objName, reqUids, callback, params) {
-        const log = this.createLogger(reqUids);
-=======
-    getObject(bucketName, objName, reqUids, callback, reqLogger) {
-        const log = reqLogger || this.createLogger(reqUids);
->>>>>>> 6894381d
+     * @param {werelogs.Logger} [reqLogger] - Logger instance
+     */
+    getObject(bucketName, objName, reqUids, callback, params, reqLogger) {
+        const log = reqLogger || this.createLogger(reqUids);
         assert(typeof bucketName === 'string', 'bucketName must be a string');
         assert(typeof objName === 'string', 'objName must be a string');
         let path = `/default/bucket/${bucketName}/`;
@@ -220,7 +208,6 @@
         this._failover(0, 'GET', path, log, params, null, callback);
     }
 
-<<<<<<< HEAD
     /**
      * Get the attributes of a bucket and an object or a version of an object.
      * @params {string} bucketName - bucket name
@@ -228,13 +215,11 @@
      * @params {string} reqUids - the identifier of the request
      * @params {function} callback - callback
      * @params {object} params - extra parameters for the case of versioning
-     */
-    getBucketAndObject(bucketName, objName, reqUids, callback, params) {
-        const log = this.createLogger(reqUids);
-=======
-    getBucketAndObject(bucketName, objName, reqUids, callback, reqLogger) {
-        const log = reqLogger || this.createLogger(reqUids);
->>>>>>> 6894381d
+     * @param {werelogs.Logger} [reqLogger] - Logger instance
+     */
+    getBucketAndObject(bucketName, objName, reqUids, callback, params,
+        reqLogger) {
+        const log = reqLogger || this.createLogger(reqUids);
         assert(typeof bucketName === 'string', 'bucketName must be a string');
         assert(typeof objName === 'string', 'objName must be a string');
         let path = `/default/parallel/${bucketName}/`;
@@ -248,7 +233,6 @@
         this._failover(0, 'GET', path, log, params, null, callback);
     }
 
-<<<<<<< HEAD
     /**
      * Delete an object or a version of an object.
      * Examples:
@@ -259,13 +243,10 @@
      * @params {string} reqUids - the identifier of the request
      * @params {function} callback - callback
      * @params {object} params - extra parameters for the case of versioning
-     */
-    deleteObject(bucketName, objName, reqUids, callback, params) {
-        const log = this.createLogger(reqUids);
-=======
-    deleteObject(bucketName, objName, reqUids, callback, reqLogger) {
-        const log = reqLogger || this.createLogger(reqUids);
->>>>>>> 6894381d
+     * @param {werelogs.Logger} [reqLogger] - Logger instance
+     */
+    deleteObject(bucketName, objName, reqUids, callback, params, reqLogger) {
+        const log = reqLogger || this.createLogger(reqUids);
         assert(typeof bucketName === 'string', 'bucketName must be a string');
         assert(typeof objName === 'string', 'objName must be a string');
         let path = `/default/bucket/${bucketName}/`;
@@ -275,7 +256,6 @@
         this._failover(0, 'DELETE', path, log, params, null, callback);
     }
 
-<<<<<<< HEAD
     /**
      * List objects or versions of objects of a bucket.
      * @params {string} bucketName - bucket name
@@ -284,13 +264,10 @@
      *                           all versions of all object of a bucket
      *                           Example: GET /foo?versions&delimiter=&prefix=
      * @params {function} cb - callback
-     */
-    listObject(bucketName, reqUids, params, cb) {
-        const log = this.createLogger(reqUids);
-=======
+     * @param {werelogs.Logger} [reqLogger] - Logger instance
+     */
     listObject(bucketName, reqUids, params, cb, reqLogger) {
         const log = reqLogger || this.createLogger(reqUids);
->>>>>>> 6894381d
         assert(typeof bucketName === 'string', 'bucketName must be a string');
         if (cb !== undefined) {
             assert(typeof params === 'object', 'params must be an object');
@@ -352,7 +329,7 @@
      * data, such as PUT /object?acl&versionId=1234567890 for changing the acl
      * of a specific version and POST /foo?delete for batch deleting a list of
      * objects and/or versions which are attached in the data of the request.
-     * 
+     *
      * By forwarding these data items, we can make bucketclient general enough
      * for upcoming features without putting the burden of sub-categorizing
      * requests on S3 and without having to make new specific bucketclient
